--- conflicted
+++ resolved
@@ -52,7 +52,7 @@
     }
 
     @action.bound private onDrag(inputTime: number) {
-        if (!this.subject.isPlaying) this.subject.userHasSetTimeline = true
+        if (!this.manager.isPlaying) this.manager.userHasSetTimeline = true
         this.dragTarget = this.controller.dragHandleToTime(
             this.dragTarget!,
             inputTime
@@ -257,7 +257,6 @@
     }
 
     render() {
-<<<<<<< HEAD
         const { manager, controller } = this
         const {
             startTimeProgress,
@@ -273,14 +272,6 @@
         const formattedEndTime = this.formatTime(
             timeFromTimebounds(endHandleTimeBound, maxTime)
         )
-=======
-        const { subject, controller } = this
-        const { startTimeProgress, endTimeProgress } = controller
-        let { startTime, endTime } = subject
-
-        startTime = this.convertToTime(startTime)
-        endTime = this.convertToTime(endTime)
->>>>>>> 351e9614
 
         return (
             <div
