--- conflicted
+++ resolved
@@ -9,11 +9,9 @@
 import * as Cookies from 'js-cookie'
 import ChartConfig from './ChartConfig'
 import * as $ from 'jquery'
-<<<<<<< HEAD
 import ChartTabOption from './ChartTabOption'
-=======
 import EntitySelect from './owid.view.entitySelect'
->>>>>>> bf0c4010
+import ChartType from './ChartType'
 
 declare const Global: any
 declare const App: any
@@ -147,17 +145,13 @@
 
 @observer
 export default class ControlsFooter extends React.Component<ControlsFooterProps, undefined> {
-<<<<<<< HEAD
     @computed get tabNames(): ChartTabOption[] {
-=======
-    @computed get tabNames() : string[] {
->>>>>>> bf0c4010
         return this.props.availableTabs
     }
 
     @computed get height() {
         const height = Bounds.forText("CHART", { fontSize: 16*this.props.chartView.scale +'px' }).height*2/this.props.chartView.scale
-        if (this.props.chartView.isPortrait && this.props.chart.type == App.ChartType.ScatterPlot)
+        if (this.props.chartView.isPortrait && this.props.chart.type == ChartType.ScatterPlot)
             return height*2
         else
             return height
@@ -195,7 +189,7 @@
         const {chart, chartView} = props
         return <div className="controlsFooter">
             <div className="scatterControls">            
-            {chart.type == App.ChartType.ScatterPlot && chartView.activeTabName == 'chart' && 
+            {chart.type == ChartType.ScatterPlot && chartView.activeTabName == 'chart' && 
                     [chart.highlightToggle && <HighlightToggle chart={chart}/>,
                     <button onClick={this.onEntitySelect}>
                         <i class="fa fa-search"/> Search
