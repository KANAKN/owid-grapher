import * as _ from 'lodash'
import * as d3 from 'd3'
import Bounds from './Bounds'
import Text from './Text'
import * as React from 'react'
import * as ReactDOM from 'react-dom'
import { observable, computed, asFlat, autorun, autorunAsync, action } from 'mobx'
import {observer} from 'mobx-react'
import * as Cookies from 'js-cookie'
import ChartConfig from './ChartConfig'
import * as $ from 'jquery'
import ChartTabOption from './ChartTabOption'
import EntitySelect from './owid.view.entitySelect'
import ChartType from './ChartType'
import {getQueryParams} from './Util'
import ChartView from './ChartView'

declare const Global: any
declare const App: any

@observer
class EmbedMenu extends React.Component<{ embedUrl: string }> {
    render() {
        const {embedUrl} = this.props

        return <div className="embedMenu" onClick={(evt) => evt.stopPropagation()}>
            <h2>Embed</h2>
            <p>Paste this into any HTML page:</p>
            <textarea onFocus={function(evt: any) { evt.target.select(); }}>
                {`<iframe src="${embedUrl}" style="width: 100%; height: 600px; border: 0px none;"></iframe>`}
            </textarea>
        </div>
    }
}

interface ShareMenuProps {
    chart: ChartConfig,
    chartView: any,
    onDismiss: () => void
}

@observer
class ShareMenu extends React.Component<ShareMenuProps> {
    @computed get title() : string {
        return document.title.replace(" - Our World In Data", "")
    }

    @computed get baseUrl() : string {
        return Global.rootUrl + '/' + this.props.chart.slug
    }

    @computed get queryStr() : string {
        return this.props.chart.url.lastQueryStr||""
    }

    @computed get editUrl() : string|null {
        return Cookies.get('isAdmin') ? (Global.adminRootUrl + '/charts/' + this.props.chart.id + '/edit') : null
    }

    @observable isEmbedMenuActive : boolean = false

    embedMenu: any

    componentDidMount() {
        setTimeout(() => {
            d3.select(window).on('click.shareMenu', () => {
                this.props.chartView.removePopup(EmbedMenu)

                if (this.props.onDismiss)
                    this.props.onDismiss()
            })
        }, 50)
    }

    componentWillUnmount() {
        d3.select(window).on('click.shareMenu', null)
    }

    @action.bound onEmbed() {
        this.props.chartView.addPopup(<EmbedMenu embedUrl={this.baseUrl+this.queryStr}/>)
    }

    render() {
        const {title, baseUrl, queryStr, editUrl, isEmbedMenuActive} = this

        return <div className="shareMenu" onClick={(evt) => evt.stopPropagation()}>
            <h2>Share</h2>
            <a className="btn" target="_blank" title="Tweet a link" href={"https://twitter.com/intent/tweet/?text=" + encodeURIComponent(title) + "&url=" + encodeURIComponent(baseUrl+queryStr)}>
                <i className="fa fa-twitter"/> Twitter
            </a>
            <a className="btn" target="_blank" title="Share on Facebook" href={"https://www.facebook.com/dialog/share?app_id=1149943818390250&display=page&href=" + encodeURIComponent(baseUrl+queryStr)}>
                <i className="fa fa-facebook"/> Facebook
            </a>
            <a className="btn" title="Embed this visualization in another HTML document" onClick={this.onEmbed}>
                <i className="fa fa-code"/> Embed
            </a>
            {editUrl && <a className="btn" target="_blank" title="Edit chart" href={editUrl}>
                <i className="fa fa-edit"/> Edit
            </a>}
        </div>
    }
}

interface ControlsFooterProps {
    chart: ChartConfig,
    chartView: ChartView,
}

class HighlightToggle extends React.Component<{ chart: ChartConfig }> {
    @computed get chart() { return this.props.chart }
    @computed get highlight() { return this.chart.highlightToggle }

    @computed get highlightParams() {
        return getQueryParams((this.highlight.paramStr||"").substring(1))
    }

    @action.bound onHighlightToggle(e) {
        if (e.target.checked) {
            const params = getQueryParams()
            this.chart.url.populateFromURL(_.extend(params, this.highlightParams))
        } else {
            this.chart.data.selectedKeys = []
        }
    }

    get isHighlightActive() {
        const params = getQueryParams()
        let isActive = true
        _.keys(this.highlightParams).forEach((key) => {
            if (params[key] != this.highlightParams[key])
                isActive = false
        })
        return isActive
    }

    render() {
        const {highlight, isHighlightActive} = this
        return <label className="clickable HighlightToggle">
            <input type="checkbox" checked={isHighlightActive} onChange={this.onHighlightToggle}/> {highlight.description}
        </label>
    }
}

@observer
export default class ControlsFooter extends React.Component<ControlsFooterProps> {
    @computed get height() {
        const height = Bounds.forText("CHART", { fontSize: 16*this.props.chartView.scale +'px' }).height*2/this.props.chartView.scale
        if (this.props.chartView.isPortrait && this.props.chart.type == ChartType.ScatterPlot)
            return height*2
        else
            return height
    }

    @observable isShareMenuActive: boolean = false

    @action.bound onShareMenu() {
        this.isShareMenuActive = !this.isShareMenuActive
    }

    @observable linkUrl: string
    componentDidMount() {
        this.linkUrl = window.location.toString()
        $(window).on('query-change', () => {
            this.linkUrl = window.location.toString()
        })
    }

    entitySelect: EntitySelect = null
    @action.bound onEntitySelect() {
        const unselectedEntities = _.without(this.props.chart.scatterData.validEntities, ...this.props.chart.selectedKeys)
        setTimeout(() => {
            this.entitySelect = EntitySelect()
            this.entitySelect.update({
                containerNode: this.props.chartView.htmlNode,
                entities: unselectedEntities.map(e => ({ name: e }))
            });
        }, 0)
					//entitySelect.afterClean(function() { entitySelect = null; });
    }

    render() {
        const {props, isShareMenuActive} = this
        const {chart, chartView} = props

        const style = chart.type == App.ChartType.ScatterPlot ? {} : { padding: 0, border: 0 }

        return <div className="controlsFooter">
<<<<<<< HEAD
            {chart.type == ChartType.ScatterPlot && chart.tab == 'chart' && 
                <div className="scatterControls">                                
                    {chart.highlightToggle && <HighlightToggle chart={chart}/>}
                    <button onClick={this.onEntitySelect}>
                        <i className="fa fa-search"/> Search
                    </button>
                </div>}
=======
            <div className="scatterControls" style={style}>            
            {chart.type == App.ChartType.ScatterPlot && chartView.activeTabName == 'chart' && 
                    [chart.highlightToggle && <HighlightToggle chart={chart}/>,
                    <button onClick={this.onEntitySelect}>
                        <i className="fa fa-search"/> Search
                    </button>]
            }
            </div>
>>>>>>> 837b642b
            <nav className="tabs">
                <ul>
                    {_.map(chart.availableTabs, (tabName) => {
                        return tabName != 'download' && <li className={"tab clickable" + (tabName == chart.tab ? ' active' : '')} onClick={() => chart.tab = tabName}><a>{tabName}</a></li>
                    })}
                    <li className={"tab clickable icon" + (chart.tab == 'download' ? ' active' : '')} onClick={() => chart.tab = 'download'} title="Download as .png or .svg">
                        <a><i className="fa fa-download"/></a>
                    </li>
                    <li className="clickable icon"><a title="Share" onClick={this.onShareMenu}><i className="fa fa-share-alt"/></a></li>
                    {props.chartView.isEmbed && <li className="clickable icon"><a title="Open chart in new tab" href={this.linkUrl} target="_blank"><i className="fa fa-expand"/></a></li>}
                </ul>
            </nav>
            {isShareMenuActive && <ShareMenu chartView={this.props.chartView} chart={this.props.chart} onDismiss={() => this.isShareMenuActive = false}/>}
        </div>
    }
}<|MERGE_RESOLUTION|>--- conflicted
+++ resolved
@@ -185,24 +185,14 @@
         const style = chart.type == App.ChartType.ScatterPlot ? {} : { padding: 0, border: 0 }
 
         return <div className="controlsFooter">
-<<<<<<< HEAD
-            {chart.type == ChartType.ScatterPlot && chart.tab == 'chart' && 
-                <div className="scatterControls">                                
-                    {chart.highlightToggle && <HighlightToggle chart={chart}/>}
-                    <button onClick={this.onEntitySelect}>
-                        <i className="fa fa-search"/> Search
-                    </button>
-                </div>}
-=======
             <div className="scatterControls" style={style}>            
-            {chart.type == App.ChartType.ScatterPlot && chartView.activeTabName == 'chart' && 
+            {chart.type == App.ChartType.ScatterPlot && chart.tab == 'chart' && 
                     [chart.highlightToggle && <HighlightToggle chart={chart}/>,
                     <button onClick={this.onEntitySelect}>
                         <i className="fa fa-search"/> Search
                     </button>]
             }
             </div>
->>>>>>> 837b642b
             <nav className="tabs">
                 <ul>
                     {_.map(chart.availableTabs, (tabName) => {
