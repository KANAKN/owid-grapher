--- conflicted
+++ resolved
@@ -38,17 +38,7 @@
         return new Bounds(0, 0, 0, 0)
     }
 
-<<<<<<< HEAD
-    static forText(str: string, { x = 0, y = 0, fontSize = 16, fontFamily = null }: { x?: number, y?: number, fontSize?: number, fontFamily?: string } = {}): Bounds {
-        if (str === "")
-            return Bounds.empty()
-
-        this.textBoundsCache = this.textBoundsCache || {}
-        this.ctx = this.ctx || document.createElement('canvas').getContext('2d')
-
-=======
     static forText(str: string, { x = 0, y = 0, fontSize = 16 }: { x?: number, y?: number, fontSize?: number, fontFamily?: string } = {}): Bounds {
->>>>>>> 87b5bd94
         const key = `${str}-${fontSize}`
         let bounds = this.textBoundsCache[key]
         if (bounds) {
