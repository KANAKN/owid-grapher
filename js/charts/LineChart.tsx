--- conflicted
+++ resolved
@@ -105,10 +105,6 @@
         </Tooltip>
     }
 
-<<<<<<< HEAD
-    @action.bound onLegendClick(datakey: DataKey) {
-        if (this.chart.addCountryMode === 'add-country')
-=======
     @computed get axisBox() {
         const that = this
         return new AxisBox({
@@ -121,7 +117,6 @@
 
     @action.bound onLegendClick(datakey: string) {
         if (this.chart.addCountryMode === 'add-country') {
->>>>>>> adfc699f
             this.chart.data.toggleKey(datakey)
             this.onLegendMouseLeave()
         }
@@ -146,19 +141,6 @@
             .ease(easeLinear)
             .attr("width", this.bounds.width)
             .on("end", () => this.forceUpdate()) // Important in case bounds changes during transition
-<<<<<<< HEAD
-    }
-
-    @computed get axisBox() {
-        const that = this
-        return new AxisBox({
-            get bounds() { return that.bounds.padRight(10).padRight(that.legend ? that.legend.width : 0) },
-            get fontSize() { return that.chart.baseFontSize },
-            get yAxis() { return that.transform.yAxis },
-            get xAxis() { return that.transform.xAxis }
-        })
-=======
->>>>>>> adfc699f
     }
 
     render() {
@@ -178,11 +160,7 @@
             </defs>
             <StandardAxisBoxView axisBox={axisBox} chart={chart} />
             <g clipPath={`url(#boundsClip-${renderUid})`}>
-<<<<<<< HEAD
-                {legend && <HeightedLegendView x={bounds.right - legend.width} legend={legend} focusKeys={focusKeys} yScale={axisBox.yScale} onClick={this.onLegendClick} />}
-=======
                 {legend && <HeightedLegendView x={bounds.right - legend.width} legend={legend} focusKeys={focusKeys} yScale={axisBox.yScale} onClick={this.onLegendClick} onMouseOver={this.onLegendMouseOver} onMouseLeave={this.onLegendMouseLeave}/>}
->>>>>>> adfc699f
                 <Lines xScale={axisBox.xScale} yScale={axisBox.yScale} data={groupedData} onHoverPoint={this.onHoverPoint} onHoverStop={this.onHoverStop} focusKeys={focusKeys} />
             </g>
             {/*hoverTarget && <AxisBoxHighlight axisBox={axisBox} value={hoverTarget.value}/>*/}
