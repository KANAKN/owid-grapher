--- conflicted
+++ resolved
@@ -62,20 +62,6 @@
     }
 
     @computed get svgHeight() {
-<<<<<<< HEAD
-        if (this.isHTML) {
-            const { overlayPadding } = this.props.chartView.controls
-            return (
-                this.props.bounds.height -
-                this.header.height -
-                this.footer.height -
-                overlayPadding.top -
-                overlayPadding.bottom -
-                25
-            )
-        }
-        return this.props.bounds.height
-=======
         if (this.isExporting) return this.props.bounds.height
 
         const { overlayPadding } = this.props.chartView.controls
@@ -85,9 +71,8 @@
             this.footer.height -
             overlayPadding.top -
             overlayPadding.bottom -
-            30
+            25
         )
->>>>>>> 5aa6aab0
     }
 
     @computed get innerBounds() {
